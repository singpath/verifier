{
<<<<<<< HEAD
  "name": "verifier",
  "version": "2.1.0",
=======
  "name": "singpath-verifier",
  "version": "2.0.0",
>>>>>>> a986a1ae
  "description": "Verifier for SingPath.com",
  "main": "src/index.js",
  "bin": {
    "push-solution": "./bin/push-solution",
    "setup": "./bin/setup",
    "verifier": "./bin/verifier"
  },
  "scripts": {
    "coveralls": "istanbul cover ./node_modules/mocha/bin/_mocha tests --report lcovonly -- -R spec && cat ./coverage/lcov.info | ./node_modules/coveralls/bin/coveralls.js && rm -rf ./coverage",
    "test": "eslint src/ tests/ && mocha tests",
    "lint": "eslint src/ tests/"
  },
  "author": "",
  "license": "ISC",
  "dependencies": {
    "argparse": "^1.0.3",
    "deep-diff": "^0.3.3",
    "dockerode": "^2.2.3",
    "firebase": "^2.3.1",
    "firebase-token-generator": "^2.0.0",
    "js-yaml": "^3.4.3",
    "lodash.debounce": "^3.1.1",
    "lodash.once": "^3.0.1",
    "node-uuid": "^1.4.3",
    "prompt": "^0.2.14"
  },
  "devDependencies": {
    "coveralls": "^2.11.4",
    "eslint": "^1.8.0",
    "expect.js": "^0.3.1",
    "istanbul": "^0.4.1",
    "mocha": "^2.3.3",
    "mocha-lcov-reporter": "^1.0.0"
  }
}<|MERGE_RESOLUTION|>--- conflicted
+++ resolved
@@ -1,11 +1,6 @@
 {
-<<<<<<< HEAD
-  "name": "verifier",
+  "name": "singpath-verifier",
   "version": "2.1.0",
-=======
-  "name": "singpath-verifier",
-  "version": "2.0.0",
->>>>>>> a986a1ae
   "description": "Verifier for SingPath.com",
   "main": "src/index.js",
   "bin": {
